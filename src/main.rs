--- conflicted
+++ resolved
@@ -34,17 +34,14 @@
     Query {
         sql: String,
     },
-<<<<<<< HEAD
-    Connection,
+    Connection {
+        #[command(subcommand)]
+        action: ConnectionAction,
+    },
     Secret {
         #[command(subcommand)]
         action: SecretAction,
-=======
-    Connection {
-        #[command(subcommand)]
-        action: ConnectionAction,
->>>>>>> c07853dc
-    },
+    }
 }
 
 #[derive(Subcommand)]
@@ -100,21 +97,18 @@
         Commands::Migrate => commands::migrate::migrate(&current_dir).await,
         Commands::Run => commands::run::run(&current_dir).await,
         Commands::Query { sql } => commands::query::execute_query(sql, &current_dir).await,
-<<<<<<< HEAD
-        Commands::Connection => commands::connection::execute_connection(&current_dir).await,
+        Commands::Connection { action } => match action {
+            ConnectionAction::New => commands::connection::execute_connection(&current_dir).await,
+            ConnectionAction::Delete => {
+                commands::connection::execute_connection_delete(&current_dir).await
+            }
+        },
         Commands::Secret { action } => match action {
             SecretAction::New => commands::secret::execute_secret_new(&current_dir).await,
             SecretAction::Edit => commands::secret::execute_secret_edit(&current_dir).await,
             SecretAction::Delete => commands::secret::execute_secret_delete(&current_dir).await,
             SecretAction::List => commands::secret::execute_secret_list(&current_dir).await,
             SecretAction::GenKey => commands::secret::execute_secret_gen_key(&current_dir).await,
-=======
-        Commands::Connection { action } => match action {
-            ConnectionAction::New => commands::connection::execute_connection(&current_dir).await,
-            ConnectionAction::Delete => {
-                commands::connection::execute_connection_delete(&current_dir).await
-            }
->>>>>>> c07853dc
         },
     };
 
